--- conflicted
+++ resolved
@@ -1022,16 +1022,10 @@
 }
 
 var knownDiscExtensions = {
-<<<<<<< HEAD
-    'uef': true,
-    'ssd': true,
-    'dsd': true,
-    'adl': true
-=======
     uef: true,
     ssd: true,
     dsd: true,
->>>>>>> 4f166578
+    adl: true
 };
 
 var knownRomExtensions = {
@@ -1092,7 +1086,6 @@
         byteSize *= 2;
         isDsd = true;
     }
-<<<<<<< HEAD
     if (name.toLowerCase().endsWith(".adl")) {
         // ADFS (Large) disks are:
         // double density, double sided, 80 track, 16 sectors per track, 256 bytes per sector (640K)
@@ -1101,9 +1094,6 @@
         isDoubleDensity = true;
     }
     return {isDsd: isDsd, isDoubleDensity: isDoubleDensity, byteSize: byteSize};
-=======
-    return { isDsd: isDsd, byteSize: byteSize };
->>>>>>> 4f166578
 }
 
 export function setDiscName(data, name) {
