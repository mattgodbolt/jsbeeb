<<<<<<< HEAD
import {FakeSoundChip, SoundChip} from "../soundchip.js";
import {DdNoise, FakeDdNoise} from "../ddnoise.js";
import {AudioWorklet} from "audio-worklet";
import {SmoothieChart, TimeSeries} from "smoothie";
=======
import { FakeSoundChip, SoundChip } from "../soundchip.js";
import { DdNoise, FakeDdNoise } from "../ddnoise.js";
import { Music5000, FakeMusic5000 } from "../music5000.js";
>>>>>>> bbe3f5a0

export class AudioHandler {
    constructor(warningNode, statsNode, audioFilterFreq, audioFilterQ, noSeek) {
        this.warningNode = warningNode;
        this.warningNode.toggle(false);
        this.chart = new SmoothieChart({
            tooltip: true, labels: {precision: 0}, yRangeFunction: range => {
                return {min: 0, max: range.max};
            }
        });
        this.stats = {};
        this._addStat("queueSize", {strokeStyle: 'rgb(51,126,108)'});
        this._addStat("queueAge", {strokeStyle: 'rgb(162,119,22)'});
        this.chart.streamTo(statsNode, 100);
        /*global webkitAudioContext*/
<<<<<<< HEAD
        this.audioContext = typeof AudioContext !== 'undefined' ? new AudioContext()
            : typeof webkitAudioContext !== 'undefined' ? new webkitAudioContext()
                : null;
        this._jsAudioNode = null;
        if (this.audioContext && this.audioContext.audioWorklet) {
=======
        this.audioContext =
            typeof AudioContext !== "undefined"
                ? new AudioContext()
                : typeof webkitAudioContext !== "undefined"
                  ? new webkitAudioContext()
                  : null;
        if (this.audioContext) {
>>>>>>> bbe3f5a0
            this.audioContext.onstatechange = () => this.checkStatus();
            this.soundChip = new SoundChip((buffer, time) => this._onBuffer(buffer, time));
            this.ddNoise = noSeek ? new FakeDdNoise() : new DdNoise(this.audioContext);
            this._setup(audioFilterFreq, audioFilterQ).then();
        } else {
            if (this.audioContext && !this.audioContext.audioWorklet) {
                this.audioContext = null;
                console.log("Unable to initialise audio: no audio worklet API");
                this.warningNode.toggle(true);
                const localhost = new URL(window.location);
                localhost.hostname = 'localhost';
                this.warningNode.html(
                    `No audio worklet API was found - there will be no audio. 
                    If you are running a local jsbeeb, you must either use a host of
                    <a href="${localhost}">localhost</a>, 
                    or serve the content over <em>https</em>.`);
            }
            this.soundChip = new FakeSoundChip();
            this.ddNoise = new FakeDdNoise();
        }

<<<<<<< HEAD
        this.warningNode.on('mousedown', () => this.tryResume());
=======
        this.warningNode.on("mousedown", () => this.tryResume());
        this.warningNode.toggle(false);

        // Initialise Music 5000 audio context
        this.audioContextM5000 =
            typeof AudioContext !== "undefined"
                ? new AudioContext({ sampleRate: 46875 })
                : typeof webkitAudioContext !== "undefined"
                  ? new webkitAudioContext({ sampleRate: 46875 })
                  : null;

        if (this.audioContextM5000 && this.audioContextM5000.audioWorklet) {
            this.audioContextM5000.onstatechange = () => this.checkStatus();
            this.music5000 = new Music5000((buffer) => this._onBufferMusic5000(buffer));

            this.audioContextM5000.audioWorklet.addModule("./music5000-worklet.js").then(() => {
                this._music5000workletnode = new AudioWorkletNode(this.audioContextM5000, "music5000", {
                    outputChannelCount: [2],
                });
                this._music5000workletnode.connect(this.audioContextM5000.destination);
            });
        } else {
            this.music5000 = new FakeMusic5000();
        }
>>>>>>> bbe3f5a0
    }

    async _setup(audioFilterFreq, audioFilterQ) {
        await this.audioContext.audioWorklet.addModule(
            new AudioWorklet(
                new URL("./audio-renderer.js", import.meta.url)
            )
        );
        if (audioFilterFreq !== 0) {
            this.soundChip.filterNode = this.audioContext.createBiquadFilter();
            this.soundChip.filterNode.type = "lowpass";
            this.soundChip.filterNode.frequency.value = audioFilterFreq;
            this.soundChip.filterNode.Q.value = audioFilterQ;
            this._audioDestination = this.soundChip.filterNode;
            this.soundChip.filterNode.connect(this.audioContext.destination);
        } else {
            this._audioDestination = this.audioContext.destination;
        }

        this._jsAudioNode = new AudioWorkletNode(this.audioContext, 'sound-chip-processor');
        this._jsAudioNode.connect(this._audioDestination);
        this._jsAudioNode.port.onmessage = (event) => {
            const now = Date.now();
            for (const stat of Object.keys(event.data)) {
                if (this.stats[stat])
                    this.stats[stat].append(now, event.data[stat]);
            }
        }
    }
<<<<<<< HEAD

    _addStat(stat, info) {
        const timeSeries = new TimeSeries();
        this.stats[stat] = timeSeries;
        info.tooltipLabel = stat;
        this.chart.addTimeSeries(timeSeries, info);
    }

    _onBuffer(buffer) {
        if (this._jsAudioNode)
            this._jsAudioNode.port.postMessage({time: Date.now(), buffer}, [buffer.buffer]);
    }

=======
>>>>>>> bbe3f5a0
    // Recent browsers, particularly Safari and Chrome, require a user
    // interaction in order to enable sound playback.
    async tryResume() {
        if (this.audioContext) await this.audioContext.resume();
        if (this.audioContextM5000) await this.audioContextM5000.resume();
    }

    _onBufferMusic5000(buffer) {
        if (this._music5000workletnode) this._music5000workletnode.port.postMessage(buffer);
    }

    checkStatus() {
        if (!this.audioContext) return;
        if (this.audioContext.state === "suspended") this.warningNode.fadeIn();
        if (this.audioContext.state === "running") this.warningNode.fadeOut();
    }

    async initialise() {
        await this.ddNoise.initialise();
    }

    mute() {
        this.soundChip.mute();
        this.ddNoise.mute();
    }

    unmute() {
        this.soundChip.unmute();
        this.ddNoise.unmute();
    }
}<|MERGE_RESOLUTION|>--- conflicted
+++ resolved
@@ -1,43 +1,33 @@
-<<<<<<< HEAD
-import {FakeSoundChip, SoundChip} from "../soundchip.js";
-import {DdNoise, FakeDdNoise} from "../ddnoise.js";
-import {AudioWorklet} from "audio-worklet";
-import {SmoothieChart, TimeSeries} from "smoothie";
-=======
+import { AudioWorklet } from "audio-worklet";
+import { SmoothieChart, TimeSeries } from "smoothie";
 import { FakeSoundChip, SoundChip } from "../soundchip.js";
 import { DdNoise, FakeDdNoise } from "../ddnoise.js";
 import { Music5000, FakeMusic5000 } from "../music5000.js";
->>>>>>> bbe3f5a0
 
 export class AudioHandler {
     constructor(warningNode, statsNode, audioFilterFreq, audioFilterQ, noSeek) {
         this.warningNode = warningNode;
         this.warningNode.toggle(false);
         this.chart = new SmoothieChart({
-            tooltip: true, labels: {precision: 0}, yRangeFunction: range => {
-                return {min: 0, max: range.max};
-            }
+            tooltip: true,
+            labels: { precision: 0 },
+            yRangeFunction: (range) => {
+                return { min: 0, max: range.max };
+            },
         });
         this.stats = {};
-        this._addStat("queueSize", {strokeStyle: 'rgb(51,126,108)'});
-        this._addStat("queueAge", {strokeStyle: 'rgb(162,119,22)'});
+        this._addStat("queueSize", { strokeStyle: "rgb(51,126,108)" });
+        this._addStat("queueAge", { strokeStyle: "rgb(162,119,22)" });
         this.chart.streamTo(statsNode, 100);
         /*global webkitAudioContext*/
-<<<<<<< HEAD
-        this.audioContext = typeof AudioContext !== 'undefined' ? new AudioContext()
-            : typeof webkitAudioContext !== 'undefined' ? new webkitAudioContext()
-                : null;
-        this._jsAudioNode = null;
-        if (this.audioContext && this.audioContext.audioWorklet) {
-=======
         this.audioContext =
             typeof AudioContext !== "undefined"
                 ? new AudioContext()
                 : typeof webkitAudioContext !== "undefined"
                   ? new webkitAudioContext()
                   : null;
-        if (this.audioContext) {
->>>>>>> bbe3f5a0
+        this._jsAudioNode = null;
+        if (this.audioContext && this.audioContext.audioWorklet) {
             this.audioContext.onstatechange = () => this.checkStatus();
             this.soundChip = new SoundChip((buffer, time) => this._onBuffer(buffer, time));
             this.ddNoise = noSeek ? new FakeDdNoise() : new DdNoise(this.audioContext);
@@ -48,20 +38,18 @@
                 console.log("Unable to initialise audio: no audio worklet API");
                 this.warningNode.toggle(true);
                 const localhost = new URL(window.location);
-                localhost.hostname = 'localhost';
+                localhost.hostname = "localhost";
                 this.warningNode.html(
                     `No audio worklet API was found - there will be no audio. 
                     If you are running a local jsbeeb, you must either use a host of
                     <a href="${localhost}">localhost</a>, 
-                    or serve the content over <em>https</em>.`);
+                    or serve the content over <em>https</em>.`,
+                );
             }
             this.soundChip = new FakeSoundChip();
             this.ddNoise = new FakeDdNoise();
         }
 
-<<<<<<< HEAD
-        this.warningNode.on('mousedown', () => this.tryResume());
-=======
         this.warningNode.on("mousedown", () => this.tryResume());
         this.warningNode.toggle(false);
 
@@ -86,14 +74,11 @@
         } else {
             this.music5000 = new FakeMusic5000();
         }
->>>>>>> bbe3f5a0
     }
 
     async _setup(audioFilterFreq, audioFilterQ) {
         await this.audioContext.audioWorklet.addModule(
-            new AudioWorklet(
-                new URL("./audio-renderer.js", import.meta.url)
-            )
+            new AudioWorklet(new URL("./audio-renderer.js", import.meta.url)),
         );
         if (audioFilterFreq !== 0) {
             this.soundChip.filterNode = this.audioContext.createBiquadFilter();
@@ -106,17 +91,15 @@
             this._audioDestination = this.audioContext.destination;
         }
 
-        this._jsAudioNode = new AudioWorkletNode(this.audioContext, 'sound-chip-processor');
+        this._jsAudioNode = new AudioWorkletNode(this.audioContext, "sound-chip-processor");
         this._jsAudioNode.connect(this._audioDestination);
         this._jsAudioNode.port.onmessage = (event) => {
             const now = Date.now();
             for (const stat of Object.keys(event.data)) {
-                if (this.stats[stat])
-                    this.stats[stat].append(now, event.data[stat]);
+                if (this.stats[stat]) this.stats[stat].append(now, event.data[stat]);
             }
-        }
+        };
     }
-<<<<<<< HEAD
 
     _addStat(stat, info) {
         const timeSeries = new TimeSeries();
@@ -126,12 +109,9 @@
     }
 
     _onBuffer(buffer) {
-        if (this._jsAudioNode)
-            this._jsAudioNode.port.postMessage({time: Date.now(), buffer}, [buffer.buffer]);
+        if (this._jsAudioNode) this._jsAudioNode.port.postMessage({ time: Date.now(), buffer }, [buffer.buffer]);
     }
 
-=======
->>>>>>> bbe3f5a0
     // Recent browsers, particularly Safari and Chrome, require a user
     // interaction in order to enable sound playback.
     async tryResume() {
