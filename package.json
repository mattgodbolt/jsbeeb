{
  "author": {
    "name": "Matt Godbolt",
    "email": "matt@godbolt.org",
    "url": "https://xania.org"
  },
  "name": "jsbeeb",
  "description": "Emulate a BBC Micro",
  "repository": "git@github.com:mattgodbolt/jsbeeb.git",
  "version": "0.0.5",
  "engines": {
    "node": "8"
  },
  "main": "./app/app.js",
  "dependencies": {
    "argparse": "^1.0.10"
  },
  "devDependencies": {
<<<<<<< HEAD
    "electron": "^9.0.0",
    "electron-builder": "^22.7.0",
    "jshint": "^2.10.2",
    "mocha": "^6.2.0",
=======
    "jshint": "^2.11.1",
    "mocha": "^7.2.0",
>>>>>>> 97ca0d79
    "node-png": "0.4.x",
    "requirejs": "^2.3.6"
  },
  "license": "GPL-3.0-or-later",
  "build": {
    "appId": "org.godbolt.bbc",
    "directories": {
      "output": "out/dist"
    },
    "linux": {
      "target": "AppImage",
      "category": "Game"
    },
    "files": [
      "!tests"
    ]
  },
  "scripts": {
    "start": "electron .",
    "pack": "electron-builder --dir",
    "dist": "electron-builder"
  }
}<|MERGE_RESOLUTION|>--- conflicted
+++ resolved
@@ -16,15 +16,10 @@
     "argparse": "^1.0.10"
   },
   "devDependencies": {
-<<<<<<< HEAD
     "electron": "^9.0.0",
     "electron-builder": "^22.7.0",
-    "jshint": "^2.10.2",
-    "mocha": "^6.2.0",
-=======
     "jshint": "^2.11.1",
     "mocha": "^7.2.0",
->>>>>>> 97ca0d79
     "node-png": "0.4.x",
     "requirejs": "^2.3.6"
   },
