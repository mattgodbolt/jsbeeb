--- conflicted
+++ resolved
@@ -59,11 +59,7 @@
         }),
         new HtmlWebpackPlugin({
             title: "jsbeeb - Javascript BBC Micro emulator",
-<<<<<<< HEAD
-            template: "index.html"
-=======
             template: "index.html",
->>>>>>> bbe3f5a0
         }),
     ];
 }
@@ -83,9 +79,9 @@
     plugins: getPlugins(),
     resolve: {
         alias: {
-            "audio-worklet": path.resolve(__dirname, "web/audio-worklet.js")
+            "audio-worklet": path.resolve(__dirname, "web/audio-worklet.js"),
         },
-        fallback: { "path": false},
+        fallback: { path: false },
     },
     devServer: {
         hot: isDev,
@@ -101,8 +97,8 @@
     module: {
         parser: {
             javascript: {
-                worker: ["AudioWorklet from audio-worklet", "..."]
-            }
+                worker: ["AudioWorklet from audio-worklet", "..."],
+            },
         },
         rules: [
             {
