--- conflicted
+++ resolved
@@ -50,11 +50,25 @@
             this.setKeyLayout(keyLayout);
         });
 
-<<<<<<< HEAD
+        $(".mic-channel-option").on("click", (e) => {
+            const channelString = $(e.target).data("channel");
+            const channel = channelString === "" ? undefined : parseInt($(e.target).data("channel"), 10);
+            this.changed.microphoneChannel = channel;
+            this.setMicrophoneChannel(channel);
+        });
+
         // ATOM
         $("#hasNoiseKiller").on("click", () => {
             this.changed.hasNoiseKiller = $("#hasNoiseKiller").prop("checked");
         });
+    }
+
+    setMicrophoneChannel(channel) {
+        if (channel !== undefined) {
+            $(".mic-channel-text").text(`Channel ${channel}`);
+        } else {
+            $(".mic-channel-text").text("Disabled");
+        }
     }
 
     // ATOM
@@ -74,22 +88,6 @@
         $("#hasMusic5000").prop("disabled", atom);
         $("#hasEconet").prop("disabled", atom);
         $("#hasNoiseKiller").prop("disabled", !atom);
-=======
-        $(".mic-channel-option").on("click", (e) => {
-            const channelString = $(e.target).data("channel");
-            const channel = channelString === "" ? undefined : parseInt($(e.target).data("channel"), 10);
-            this.changed.microphoneChannel = channel;
-            this.setMicrophoneChannel(channel);
-        });
-    }
-
-    setMicrophoneChannel(channel) {
-        if (channel !== undefined) {
-            $(".mic-channel-text").text(`Channel ${channel}`);
-        } else {
-            $(".mic-channel-text").text("Disabled");
-        }
->>>>>>> 5249d9c0
     }
 
     setModel(modelName) {
