--- conflicted
+++ resolved
@@ -57,14 +57,13 @@
             this.setMicrophoneChannel(channel);
         });
 
-<<<<<<< HEAD
+        $("#mouseJoystickEnabled").on("click", () => {
+            this.changed.mouseJoystickEnabled = $("#mouseJoystickEnabled").prop("checked");
+        });
+
         // ATOM
         $("#hasNoiseKiller").on("click", () => {
             this.changed.hasNoiseKiller = $("#hasNoiseKiller").prop("checked");
-=======
-        $("#mouseJoystickEnabled").on("click", () => {
-            this.changed.mouseJoystickEnabled = $("#mouseJoystickEnabled").prop("checked");
->>>>>>> 1a2a85db
         });
     }
 
@@ -76,7 +75,10 @@
         }
     }
 
-<<<<<<< HEAD
+    setMouseJoystickEnabled(enabled) {
+        $("#mouseJoystickEnabled").prop("checked", !!enabled);
+    }
+
     // ATOM
     setNoiseKiller(enabled) {
         enabled = !!enabled;
@@ -94,10 +96,6 @@
         $("#hasMusic5000").prop("disabled", atom);
         $("#hasEconet").prop("disabled", atom);
         $("#hasNoiseKiller").prop("disabled", !atom);
-=======
-    setMouseJoystickEnabled(enabled) {
-        $("#mouseJoystickEnabled").prop("checked", !!enabled);
->>>>>>> 1a2a85db
     }
 
     setModel(modelName) {
