import $ from "jquery";
import _ from "underscore";
import * as bootstrap from "bootstrap";

import "bootswatch/dist/darkly/bootstrap.min.css";
import "./jsbeeb.css";

import * as utils from "./utils.js";
import { FakeVideo, Video } from "./video.js";
import { Debugger } from "./web/debug.js";
import { Cpu6502 } from "./6502.js";
import { Cmos } from "./cmos.js";
import { StairwayToHell } from "./sth.js";
import { GamePad } from "./gamepads.js";
import * as disc from "./fdc.js";
import { starCat } from "./discs/cat.js";
import { loadTape, loadTapeFromData } from "./tapes.js";
import { GoogleDriveLoader } from "./google-drive.js";
import * as tokeniser from "./basic-tokenise.js";
import * as canvasLib from "./canvas.js";
import { Config } from "./config.js";
import { initialise as electron } from "./app/electron.js";
import { AudioHandler } from "./web/audio-handler.js";
import { allModels } from "./models.js";

var processor;
var video;
var dbgr;
var frames = 0;
var frameSkip = 0;
var syncLights;
var discSth;
var tapeSth;
var running;
var model;
var gamepad = new GamePad();
var availableImages;
var discImage;
var extraRoms = [];
if (typeof starCat === "function") {
    availableImages = starCat();

    if (availableImages && availableImages[0]) {
        discImage = availableImages[0].file;
    }
}
var queryString = document.location.search.substring(1) + "&" + window.location.hash.substring(1);
var secondDiscImage = null;
var parsedQuery = {};
var needsAutoboot = false;
var autoType = "";
var keyLayout = window.localStorage.keyLayout || "physical";

var BBC = utils.BBC;
var keyCodes = utils.keyCodes;
var emuKeyHandlers = {};
var cpuMultiplier = 1;
var fastAsPossible = false;
var fastTape = false;
var noSeek = false;
var pauseEmu = false;
var stepEmuWhenPaused = false;
var audioFilterFreq = 7000;
var audioFilterQ = 5;

if (queryString) {
    if (queryString[queryString.length - 1] === "/")
        // workaround for shonky python web server
        queryString = queryString.substring(0, queryString.length - 1);
    queryString.split("&").forEach(function (keyval) {
        var keyAndVal = keyval.split("=");
        var key = decodeURIComponent(keyAndVal[0]);
        var val = null;
        if (keyAndVal.length > 1) val = decodeURIComponent(keyAndVal[1]);
        parsedQuery[key] = val;

        // eg KEY.CAPSLOCK=CTRL
        var bbcKey;
        if (key.toUpperCase().indexOf("KEY.") === 0) {
            bbcKey = val.toUpperCase();

            if (BBC[bbcKey]) {
                var nativeKey = key.substring(4).toUpperCase(); // remove KEY.
                if (keyCodes[nativeKey]) {
                    console.log("mapping " + nativeKey + " to " + bbcKey);
                    utils.userKeymap.push({ native: nativeKey, bbc: bbcKey });
                } else {
                    console.log("unknown key: " + nativeKey);
                }
            } else {
                console.log("unknown BBC key: " + val);
            }
        } else if (key.indexOf("GP.") === 0) {
            // gamepad mapping
            // eg ?GP.FIRE2=RETURN
            var gamepadKey = key.substring(3).toUpperCase(); // remove GP. prefix
            gamepad.remap(gamepadKey, val.toUpperCase());
        } else {
            switch (key) {
                case "LEFT":
                case "RIGHT":
                case "UP":
                case "DOWN":
                case "FIRE":
                    gamepad.remap(key, val.toUpperCase());
                    break;
                case "autoboot":
                    needsAutoboot = "boot";
                    break;
                case "autochain":
                    needsAutoboot = "chain";
                    break;
                case "autorun":
                    needsAutoboot = "run";
                    break;
                case "autotype":
                    needsAutoboot = "type";
                    autoType = val;
                    break;
                case "keyLayout":
                    keyLayout = (val + "").toLowerCase();
                    break;
                case "disc":
                case "disc1":
                    discImage = val;
                    break;
                case "rom":
                    extraRoms.push(val);
                    break;
                case "disc2":
                    secondDiscImage = val;
                    break;
                case "embed":
                    $(".embed-hide").hide();
                    $("#about").append(" jsbeeb");
                    break;
                case "fasttape":
                    fastTape = true;
                    break;
                case "noseek":
                    noSeek = true;
                    break;
                case "audiofilterfreq":
                    audioFilterFreq = Number(val);
                    break;
                case "audiofilterq":
                    audioFilterQ = Number(val);
                    break;
            }
        }
    });
}

if (parsedQuery.frameSkip) frameSkip = parseInt(parsedQuery.frameSkip);

$(".model-menu").empty();
allModels.forEach((m) => {
    $(".model-menu").append(`<li><a href="#" class="dropdown-item" data-target="${m.name}">${m.name}</a></li>`);
});

var config = new Config(function (changed) {
    parsedQuery = _.extend(parsedQuery, changed);
    if (changed.model) {
        areYouSure(
            "Changing model requires a restart of the emulator. Restart now?",
            "Yes, restart now",
            "No, thanks",
            function () {
                updateUrl();
                window.location.reload();
            }
        );
    }
    if (changed.keyLayout) {
        window.localStorage.keyLayout = changed.keyLayout;
        emulationConfig.keyLayout = changed.keyLayout;
        processor.updateKeyLayout();
    }
});
config.setModel(parsedQuery.model || guessModelFromUrl());
config.setKeyLayout(keyLayout);
model = config.model;

function sbBind(div, url, onload) {
    var img = div.find("img");
    img.hide();
    if (!url) return;
    img.attr("src", url).bind("load", function () {
        onload(div, img);
        img.show();
    });
}

sbBind($(".sidebar.left"), parsedQuery.sbLeft, function (div, img) {
    div.css({ left: -img.width() - 5 });
});
sbBind($(".sidebar.right"), parsedQuery.sbRight, function (div, img) {
    div.css({ right: -img.width() - 5 });
});
sbBind($(".sidebar.bottom"), parsedQuery.sbBottom, function (div, img) {
    div.css({ bottom: -img.height() });
});

if (parsedQuery.cpuMultiplier) {
    cpuMultiplier = parseFloat(parsedQuery.cpuMultiplier);
    console.log("CPU multiplier set to " + cpuMultiplier);
}
var clocksPerSecond = (cpuMultiplier * 2 * 1000 * 1000) | 0;
var MaxCyclesPerFrame = clocksPerSecond / 10;

var tryGl = true;
if (parsedQuery.glEnabled !== undefined) {
    tryGl = parsedQuery.glEnabled === "true";
}
var $screen = $("#screen");
var canvas = tryGl ? canvasLib.bestCanvas($screen[0]) : new canvasLib.Canvas($screen[0]);
video = new Video(model.isMaster, canvas.fb32, function paint(minx, miny, maxx, maxy) {
    frames++;
    if (frames < frameSkip) return;
    frames = 0;
    canvas.paint(minx, miny, maxx, maxy);
});
if (parsedQuery.fakeVideo !== undefined) video = new FakeVideo();

const audioHandler = new AudioHandler($("#audio-warning"), audioFilterFreq, audioFilterQ, noSeek);
// Firefox will report that audio is suspended even when it will
// start playing without user interaction, so we need to delay a
// little to get a reliable indication.
window.setTimeout(() => audioHandler.checkStatus(), 1000);

var lastShiftLocation = 1;
var lastCtrlLocation = 1;
var lastAltLocation = 1;

dbgr = new Debugger(video);

$(".initially-hidden").removeClass("initially-hidden");

function keyCode(evt) {
    var ret = evt.which || evt.charCode || evt.keyCode;

    var keyCodes = utils.keyCodes;

    switch (evt.location) {
        default:
            // keyUp events seem to pass location = 0 (Chrome)
            switch (ret) {
                case keyCodes.SHIFT:
                    if (lastShiftLocation === 1) {
                        return keyCodes.SHIFT_LEFT;
                    } else {
                        return keyCodes.SHIFT_RIGHT;
                    }

                case keyCodes.ALT:
                    if (lastAltLocation === 1) {
                        return keyCodes.ALT_LEFT;
                    } else {
                        return keyCodes.ALT_RIGHT;
                    }

                case keyCodes.CTRL:
                    if (lastCtrlLocation === 1) {
                        return keyCodes.CTRL_LEFT;
                    } else {
                        return keyCodes.CTRL_RIGHT;
                    }
            }
            break;
        case 1:
            switch (ret) {
                case keyCodes.SHIFT:
                    lastShiftLocation = 1;
                    return keyCodes.SHIFT_LEFT;

                case keyCodes.ALT:
                    lastAltLocation = 1;
                    return keyCodes.ALT_LEFT;

                case keyCodes.CTRL:
                    lastCtrlLocation = 1;
                    return keyCodes.CTRL_LEFT;
            }
            break;
        case 2:
            switch (ret) {
                case keyCodes.SHIFT:
                    lastShiftLocation = 2;
                    return keyCodes.SHIFT_RIGHT;

                case keyCodes.ALT:
                    lastAltLocation = 2;
                    return keyCodes.ALT_RIGHT;

                case keyCodes.CTRL:
                    lastCtrlLocation = 2;
                    return keyCodes.CTRL_RIGHT;
            }
            break;
        case 3: // numpad
            switch (ret) {
                case keyCodes.ENTER:
                    return utils.keyCodes.NUMPADENTER;

                case keyCodes.DELETE:
                    return utils.keyCodes.NUMPAD_DECIMAL_POINT;
            }
            break;
    }

    return ret;
}

function keyPress(evt) {
    if (document.activeElement.id === "paste-text") return;
    if (running || (!dbgr.enabled() && !pauseEmu)) return;
    var code = keyCode(evt);
    if (dbgr.enabled() && code === 103 /* lower case g */) {
        dbgr.hide();
        go();
        return;
    }
    if (pauseEmu) {
        if (code === 103 /* lower case g */) {
            pauseEmu = false;
            go();
            return;
        } else if (code === 110 /* lower case n */) {
            stepEmuWhenPaused = true;
            go();
            return;
        }
    }
    var handled = dbgr.keyPress(keyCode(evt));
    if (handled) evt.preventDefault();
}

emuKeyHandlers[utils.keyCodes.S] = function (down) {
    if (down) {
        utils.noteEvent("keyboard", "press", "S");
        stop(true);
    }
};
emuKeyHandlers[utils.keyCodes.R] = function (down) {
    if (down) window.location.reload();
};

function keyDown(evt) {
    audioHandler.tryResume();
    if (document.activeElement.id === "paste-text") return;
    if (!running) return;
    var code = keyCode(evt);
    if (evt.altKey) {
        var handler = emuKeyHandlers[code];
        if (handler) {
            handler(true, code);
            evt.preventDefault();
        }
    } else if (code === utils.keyCodes.HOME && evt.ctrlKey) {
        utils.noteEvent("keyboard", "press", "home");
        stop(true);
    } else if (code === utils.keyCodes.INSERT && evt.ctrlKey) {
        utils.noteEvent("keyboard", "press", "insert");
        fastAsPossible = !fastAsPossible;
    } else if (code === utils.keyCodes.END && evt.ctrlKey) {
        utils.noteEvent("keyboard", "press", "end");
        pauseEmu = true;
        stop(false);
    } else if (code === utils.keyCodes.F12 || code === utils.keyCodes.BREAK) {
        utils.noteEvent("keyboard", "press", "break");
        processor.setReset(true);
        evt.preventDefault();
    } else if (code === utils.keyCodes.B && evt.ctrlKey) {
        // Ctrl-B turns on the printer, so we open a printer output
        // window in addition to passing the keypress along to the beeb.
        processor.sysvia.keyDown(keyCode(evt), evt.shiftKey);
        evt.preventDefault();
        checkPrinterWindow();
    } else {
        processor.sysvia.keyDown(keyCode(evt), evt.shiftKey);
        evt.preventDefault();
    }
}

function keyUp(evt) {
    if (document.activeElement.id === "paste-text") return;
    // Always let the key ups come through. That way we don't cause sticky keys in the debugger.
    var code = keyCode(evt);
    if (processor && processor.sysvia) processor.sysvia.keyUp(code);
    if (!running) return;
    if (evt.altKey) {
        var handler = emuKeyHandlers[code];
        if (handler) {
            handler(false, code);
            evt.preventDefault();
        }
    } else if (code === utils.keyCodes.F12 || code === utils.keyCodes.BREAK) {
        processor.setReset(false);
    }
    evt.preventDefault();
}

const $discsModal = new bootstrap.Modal(document.getElementById("discs"));

function loadHTMLFile(file) {
    var reader = new FileReader();
    reader.onload = function (e) {
        processor.fdc.loadDisc(0, disc.discFor(processor.fdc, file.name, e.target.result));
        delete parsedQuery.disc;
        delete parsedQuery.disc1;
        updateUrl();
        $discsModal.hide();
    };
    reader.readAsBinaryString(file);
}

var $pastetext = $("#paste-text");
$pastetext.on("paste", function (event) {
    var text = event.originalEvent.clipboardData.getData("text/plain");
    sendRawKeyboardToBBC(utils.stringToBBCKeys(text), true);
});
$pastetext.on("dragover", function (event) {
    event.preventDefault();
    event.stopPropagation();
    event.originalEvent.dataTransfer.dropEffect = "copy";
});
$pastetext.on("drop", function (event) {
    utils.noteEvent("local", "drop");
    var file = event.originalEvent.dataTransfer.files[0];
    loadHTMLFile(file);
});

var $cub = $("#cub-monitor");
$cub.on("mousemove mousedown mouseup", function (evt) {
    audioHandler.tryResume();
    if (document.activeElement !== document.body) document.activeElement.blur();
    var cubOffset = $cub.offset();
    var screenOffset = $screen.offset();
    var x = (evt.offsetX - cubOffset.left + screenOffset.left) / $screen.width();
    var y = (evt.offsetY - cubOffset.top + screenOffset.top) / $screen.height();
    if (processor.touchScreen) processor.touchScreen.onMouse(x, y, evt.buttons);
    evt.preventDefault();
});

$(window).blur(function () {
    if (processor.sysvia) processor.sysvia.clearKeys();
});

$("#fs").click(function (event) {
    $screen[0].requestFullscreen();
    event.preventDefault();
});

document.onkeydown = keyDown;
document.onkeypress = keyPress;
document.onkeyup = keyUp;

// To lower chance of data loss, only accept drop events in the drop
// zone in the menu bar.
document.ondragover = function (event) {
    event.preventDefault();
    event.dataTransfer.dropEffect = "none";
};
document.ondrop = function (event) {
    event.preventDefault();
};

window.onbeforeunload = function () {
    if (running && processor.sysvia.hasAnyKeyDown()) {
        return (
            "It seems like you're still using the emulator. If you're in Chrome, it's impossible for jsbeeb to prevent some shortcuts (like ctrl-W) from performing their default behaviour (e.g. closing the window).\n" +
            "As a workarond, create an 'Application Shortcut' from the Tools menu.  When jsbeeb runs as an application, it *can* prevent ctrl-W from closing the window."
        );
    }
};

var cmos = new Cmos({
    load: function () {
        if (window.localStorage.cmosRam) {
            return JSON.parse(window.localStorage.cmosRam);
        }
        return null;
    },
    save: function (data) {
        window.localStorage.cmosRam = JSON.stringify(data);
    },
});

var userPort = null;
const keyswitch = true;
if (keyswitch) {
    var switchState = 0xff;

    var switchKey = function (down, code) {
        var bit = 1 << (code - utils.keyCodes.K1);
        if (down) switchState &= 0xff ^ bit;
        else switchState |= bit;
    };

    for (var idx = utils.keyCodes.K1; idx <= utils.keyCodes.K8; ++idx) {
        emuKeyHandlers[idx] = switchKey;
    }
    userPort = {
        write: function () {},
        read: function () {
            return switchState;
        },
    };
}

var printerWindow = null;
var printerTextArea = null;

function checkPrinterWindow() {
    if (printerWindow && !printerWindow.closed) return;

    printerWindow = window.open("", "_blank", "height=300,width=400");
    printerWindow.document.write(
        '<textarea id="text" rows="15" cols="40" placeholder="Printer outputs here..."></textarea>'
    );
    printerTextArea = printerWindow.document.getElementById("text");

    processor.uservia.setca1(true);
}

var printerPort = {
    outputStrobe: function (level, output) {
        if (!printerTextArea) return;
        if (!output || level) return;

        var uservia = processor.uservia;
        // Ack the character by pulsing CA1 low.
        uservia.setca1(false);
        uservia.setca1(true);
        var newChar = String.fromCharCode(uservia.ora);
        printerTextArea.value += newChar;
    },
};

var emulationConfig = {
    keyLayout: keyLayout,
    cpuMultiplier: cpuMultiplier,
    videoCyclesBatch: parsedQuery.videoCyclesBatch,
    extraRoms: extraRoms,
    userPort: userPort,
    printerPort: printerPort,
    getGamepads: function () {
        // Gamepads are only available in secure contexts. If e.g. loading from http:// urls they aren't there.
        return navigator.getGamepads ? navigator.getGamepads() : [];
    },
};

processor = new Cpu6502(
    model,
    dbgr,
    video,
    audioHandler.soundChip,
    audioHandler.ddNoise,
    audioHandler.music5000,
    cmos,
    emulationConfig
);

function setDisc1Image(name) {
    delete parsedQuery.disc;
    parsedQuery.disc1 = name;
    updateUrl();
}

function sthClearList() {
    $("#sth-list li:not('.template')").remove();
}

function sthStartLoad() {
    $("#sth .loading").text("Loading catalog from STH archive");
    $("#sth .loading").show();
    sthClearList();
}

function discSthClick(item) {
    utils.noteEvent("sth", "click", item);
    setDisc1Image("sth:" + item);
    var needsAutoboot = parsedQuery.autoboot !== undefined;
    if (needsAutoboot) {
        processor.reset(true);
    }
    popupLoading("Loading " + item);
    loadDiscImage(parsedQuery.disc1)
        .then(function (disc) {
            processor.fdc.loadDisc(0, disc);
        })
        .then(
            function () {
                loadingFinished();
                if (needsAutoboot) {
                    autoboot(item);
                }
            },
            function (err) {
                loadingFinished(err);
            }
        );
}

function tapeSthClick(item) {
    utils.noteEvent("sth", "clickTape", item);
    parsedQuery.tape = "sth:" + item;
    updateUrl();
    popupLoading("Loading " + item);
    loadTapeImage(parsedQuery.tape).then(
        function () {
            loadingFinished();
        },
        function (err) {
            loadingFinished(err);
        }
    );
}

const $sthModal = new bootstrap.Modal(document.getElementById("sth"));

function makeOnCat(onClick) {
    return function (cat) {
        sthClearList();
        var sthList = $("#sth-list");
        $("#sth .loading").hide();
        var template = sthList.find(".template");

        function doSome(all) {
            var MaxAtATime = 100;
            var Delay = 30;
            var cat = all.slice(0, MaxAtATime);
            var remaining = all.slice(MaxAtATime);
            var filter = $("#sth-filter").val();
            $.each(cat, function (_, cat) {
                var row = template.clone().removeClass("template").appendTo(sthList);
                row.find(".name").text(cat);
                $(row).on("click", function () {
                    onClick(cat);
                    $sthModal.hide();
                });
                row.toggle(cat.toLowerCase().indexOf(filter) >= 0);
            });
            if (all.length) _.delay(doSome, Delay, remaining);
        }

        doSome(cat);
    };
}

function sthOnError() {
    $("#sth .loading").text("There was an error accessing the STH archive");
    $("#sth .loading").show();
    sthClearList();
}

discSth = new StairwayToHell(sthStartLoad, makeOnCat(discSthClick), sthOnError, false);
tapeSth = new StairwayToHell(sthStartLoad, makeOnCat(tapeSthClick), sthOnError, true);

$("#sth .autoboot").click(function () {
    if ($("#sth .autoboot").prop("checked")) {
        parsedQuery.autoboot = "";
    } else {
        delete parsedQuery.autoboot;
    }
    updateUrl();
});

$(document).on("click", "a.sth", function () {
    var type = $(this).data("id");
    if (type === "discs") {
        discSth.populate();
    } else if (type === "tapes") {
        tapeSth.populate();
    } else {
        console.log("unknown id", type);
    }
});

function setSthFilter(filter) {
    filter = filter.toLowerCase();
    $("#sth-list li:not('.template')").each(function () {
        var el = $(this);
        el.toggle(el.text().toLowerCase().indexOf(filter) >= 0);
    });
}

$("#sth-filter").on("change keyup", function () {
    setSthFilter($("#sth-filter").val());
});

function sendRawKeyboardToBBC(keysToSend, checkCapsAndShiftLocks) {
    var lastChar;
    var nextKeyMillis = 0;
    processor.sysvia.disableKeyboard();

    if (checkCapsAndShiftLocks) {
        var toggleKey = null;
        if (!processor.sysvia.capsLockLight) toggleKey = BBC.CAPSLOCK;
        else if (processor.sysvia.shiftLockLight) toggleKey = BBC.SHIFTLOCK;
        if (toggleKey) {
            keysToSend.unshift(toggleKey);
            keysToSend.push(toggleKey);
        }
    }

    var sendCharHook = processor.debugInstruction.add(function nextCharHook() {
        var millis = processor.cycleSeconds * 1000 + processor.currentCycles / (clocksPerSecond / 1000);
        if (millis < nextKeyMillis) {
            return;
        }

        if (lastChar && lastChar !== utils.BBC.SHIFT) {
            processor.sysvia.keyToggleRaw(lastChar);
        }

        if (keysToSend.length === 0) {
            // Finished
            processor.sysvia.enableKeyboard();
            sendCharHook.remove();
            return;
        }

        var ch = keysToSend[0];
        var debounce = lastChar === ch;
        lastChar = ch;
        if (debounce) {
            lastChar = undefined;
            nextKeyMillis = millis + 30;
            return;
        }

        var time = 50;
        if (typeof lastChar === "number") {
            time = lastChar;
            lastChar = undefined;
        } else {
            processor.sysvia.keyToggleRaw(lastChar);
        }

        // remove first character
        keysToSend.shift();

        nextKeyMillis = millis + time;
    });
}

function autoboot(image) {
    var BBC = utils.BBC;

    console.log("Autobooting disc");
    utils.noteEvent("init", "autoboot", image);

    // Shift-break simulation, hold SHIFT for 1000ms.
    sendRawKeyboardToBBC([BBC.SHIFT, 1000], false);
}

function autoBootType(keys) {
    console.log("Auto typing '" + keys + "'");
    utils.noteEvent("init", "autochain");

    var bbcKeys = utils.stringToBBCKeys(keys);
    sendRawKeyboardToBBC([1000].concat(bbcKeys), false);
}

function autoChainTape() {
    console.log("Auto Chaining Tape");
    utils.noteEvent("init", "autochain");

    var bbcKeys = utils.stringToBBCKeys('*TAPE\nCH.""\n');
    sendRawKeyboardToBBC([1000].concat(bbcKeys), false);
}

function autoRunTape() {
    console.log("Auto Running Tape");
    utils.noteEvent("init", "autorun");

    var bbcKeys = utils.stringToBBCKeys("*TAPE\n*/\n");
    sendRawKeyboardToBBC([1000].concat(bbcKeys), false);
}

function autoRunBasic() {
    console.log("Auto Running basic");
    utils.noteEvent("init", "autorunbasic");

    var bbcKeys = utils.stringToBBCKeys("RUN\n");
    sendRawKeyboardToBBC([1000].concat(bbcKeys), false);
}

function updateUrl() {
    var url = window.location.origin + window.location.pathname;
    var sep = "?";
    $.each(parsedQuery, function (key, value) {
        url += sep + encodeURIComponent(key);
        if (value) url += "=" + encodeURIComponent(value);
        sep = "&";
    });
    window.history.pushState(null, null, url);
}

const $errorDialog = $("#error-dialog");
const $errorDialogModal = new bootstrap.Modal($errorDialog[0]);

function showError(context, error) {
    $errorDialog.find(".context").text(context);
    $errorDialog.find(".error").text(error);
    $errorDialogModal.show();
}

function splitImage(image) {
    var match = image.match(/(([^:]+):\/?\/?|[!^|])?(.*)/);
    var schema = match[2] || match[1] || "";
    image = match[3];
    return { image: image, schema: schema };
}

function loadDiscImage(discImage) {
    if (!discImage) return Promise.resolve(null);
    var split = splitImage(discImage);
    discImage = split.image;
    var schema = split.schema;
    if (schema[0] === "!" || schema === "local") {
        return Promise.resolve(disc.localDisc(processor.fdc, discImage));
    }
    // TODO: come up with a decent UX for passing an 'onChange' parameter to each of these.
    // Consider:
    // * hashing contents and making a local disc image named by original disc hash, save by that, and offer
    //   to load the modified disc on load.
    // * popping up a message that notes the disc has changed, and offers a way to make a local image
    // * Dialog box (ugh) saying "is this ok?"
    if (schema === "|" || schema === "sth") {
        return discSth.fetch(discImage).then(function (discData) {
            return disc.discFor(processor.fdc, discImage, discData);
        });
    }
    if (schema === "gd") {
        var splat = discImage.match(/([^/]+)\/?(.*)/);
        var title = "(unknown)";
        if (splat) {
            discImage = splat[1];
            title = splat[2];
        }
        return gdLoad({ title: title, id: discImage });
    }
    if (schema === "b64data") {
        var ssdData = atob(discImage);
        discImage = "disk.ssd";
        return Promise.resolve(disc.discFor(processor.fdc, discImage, ssdData));
    }
    if (schema === "data") {
        var arr = Array.prototype.map.call(atob(discImage), (x) => x.charCodeAt(0));
        var unzipped = utils.unzipDiscImage(arr);
        var discData = unzipped.data;
        discImage = unzipped.name;
        return Promise.resolve(disc.discFor(processor.fdc, discImage, discData));
    }
    if (schema === "http" || schema === "https" || schema === "file") {
        return utils.loadData(schema + "://" + discImage).then(function (discData) {
            if (/\.zip/i.test(discImage)) {
                var unzipped = utils.unzipDiscImage(discData);
                discData = unzipped.data;
                discImage = unzipped.name;
            }
            return disc.discFor(processor.fdc, discImage, discData);
        });
    }

    return disc.load("discs/" + discImage).then(function (discData) {
        return disc.discFor(processor.fdc, discImage, discData);
    });
}

function loadTapeImage(tapeImage) {
    var split = splitImage(tapeImage);
    tapeImage = split.image;
    var schema = split.schema;

    if (schema === "|" || schema === "sth") {
        return tapeSth.fetch(tapeImage).then(function (image) {
            processor.acia.setTape(loadTapeFromData(tapeImage, image));
        });
    }
    if (schema === "data") {
        var arr = Array.prototype.map.call(atob(tapeImage), (x) => x.charCodeAt(0));
        var unzipped = utils.unzipDiscImage(arr);
        return Promise.resolve(processor.acia.setTape(loadTapeFromData(unzipped.name, unzipped.data)));
    }

    if (schema === "http" || schema === "https") {
        return utils.loadData(schema + "://" + tapeImage).then(function (tapeData) {
            if (/\.zip/i.test(tapeImage)) {
                var unzipped = utils.unzipDiscImage(tapeData);
                tapeData = unzipped.data;
                tapeImage = unzipped.name;
            }
            processor.acia.setTape(loadTapeFromData(tapeImage, tapeData));
        });
    }

    return loadTape("tapes/" + tapeImage).then(function (tape) {
        processor.acia.setTape(tape);
    });
}

$("#disc_load").change(function (evt) {
    utils.noteEvent("local", "click"); // NB no filename here
    var file = evt.target.files[0];
    loadHTMLFile(file);
});

$("#tape_load").change(function (evt) {
    var file = evt.target.files[0];
    var reader = new FileReader();
    utils.noteEvent("local", "clickTape"); // NB no filename here
    reader.onload = function (e) {
        processor.acia.setTape(loadTapeFromData("local file", e.target.result));
        delete parsedQuery.tape;
        updateUrl();
        $("#tapes").modal("hide");
    };
    reader.readAsBinaryString(file);
});

function anyModalsVisible() {
    return $(".modal:visible").length !== 0;
}

var modalSavedRunning = false;
document.addEventListener("show.bs.modal", function () {
    if (!anyModalsVisible()) modalSavedRunning = running;
    if (running) stop(false);
});
document.addEventListener("hidden.bs.modal", function () {
    if (!anyModalsVisible() && modalSavedRunning) {
        go();
    }
});

const $loadingDialog = $("#loading-dialog");
const $loadingDialogModal = new bootstrap.Modal($loadingDialog[0]);

function popupLoading(msg) {
    $loadingDialog.find(".loading").text(msg);
    $("#google-drive-auth").hide();
    $loadingDialogModal.show();
}

function loadingFinished(error) {
    $("#google-drive-auth").hide();
    if (error) {
        $loadingDialogModal.show();
        $loadingDialog.find(".loading").text("Error: " + error);
        setTimeout(function () {
            $loadingDialogModal.hide();
        }, 5000);
    } else {
        $loadingDialogModal.hide();
    }
}

var gdAuthed = false;
var googleDrive = new GoogleDriveLoader();

function gdAuth(imm) {
    return googleDrive.authorize(imm).then(
        function (authed) {
            gdAuthed = authed;
            console.log("authed =", authed);
            return authed;
        },
        function (err) {
            console.log("Error handling google auth: " + err);
            $googleDrive.find(".loading").text("There was an error accessing your Google Drive account: " + err);
        }
    );
}

var googleDriveLoadingResolve, googleDriveLoadingReject;
$("#google-drive-auth form").on("submit", function (e) {
    $("#google-drive-auth").hide();
    e.preventDefault();
    gdAuth(false).then(function (authed) {
        if (authed) googleDriveLoadingResolve();
        else googleDriveLoadingReject(new Error("Unable to authorize Google Drive"));
    });
});

function gdLoad(cat) {
    // TODO: have a onclose flush event, handle errors
    /*
     $(window).bind("beforeunload", function() {
     return confirm("Do you really want to close?");
     });
     */
    popupLoading("Loading '" + cat.title + "' from Google Drive");
    return googleDrive
        .initialise()
        .then(function (available) {
            console.log("Google Drive available =", available);
            if (!available) throw new Error("Google Drive is not available");
            return gdAuth(true);
        })
        .then(function (authed) {
            console.log("Google Drive authed=", authed);
            if (authed) {
                return true;
            } else {
                return new Promise(function (resolve, reject) {
                    googleDriveLoadingResolve = resolve;
                    googleDriveLoadingReject = reject;
                    $("#google-drive-auth").show();
                });
            }
        })
        .then(function () {
            return googleDrive.load(processor.fdc, cat.id);
        })
        .then(function (ssd) {
            console.log("Google Drive loading finished");
            loadingFinished();
            return ssd;
        })
        .catch(function (error) {
            console.log("Google Drive loading error:", error);
            loadingFinished(error);
        });
}

$(".if-drive-available").hide();
googleDrive.initialise().then(function (available) {
    if (available) {
        $(".if-drive-available").show();
        gdAuth(true);
    }
});
const $googleDrive = $("#google-drive");
const $googleDriveModal = new bootstrap.Modal($googleDrive[0]);
$("#open-drive-link").on("click", function () {
    if (gdAuthed) {
        $googleDriveModal.show();
    } else {
        gdAuth(false).then(function (authed) {
            if (authed) {
                $googleDriveModal.hide();
            }
        });
    }
    return false;
});
$googleDrive[0].addEventListener("show.bs.modal", function () {
    $googleDrive.find(".loading").text("Loading...").show();
    $googleDrive.find("li").not(".template").remove();
    googleDrive.cat().then(function (cat) {
        var dbList = $googleDrive.find(".list");
        $googleDrive.find(".loading").hide();
        var template = dbList.find(".template");
        $.each(cat, function (_, cat) {
            var row = template.clone().removeClass("template").appendTo(dbList);
            row.find(".name").text(cat.title);
            $(row).on("click", function () {
                utils.noteEvent("google-drive", "click", cat.title);
                setDisc1Image("gd:" + cat.id + "/" + cat.title);
                gdLoad(cat).then(function (ssd) {
                    processor.fdc.loadDisc(0, ssd);
                });
                $googleDriveModal.hide();
            });
        });
    });
});
var discList = $("#disc-list");
var template = discList.find(".template");
$.each(availableImages, function (i, image) {
    var elem = template.clone().removeClass("template").appendTo(discList);
    elem.find(".name").text(image.name);
    elem.find(".description").text(image.desc);
    $(elem).on("click", function () {
        utils.noteEvent("images", "click", image.file);
        setDisc1Image(image.file);
        loadDiscImage(parsedQuery.disc1).then(function (disc) {
            processor.fdc.loadDisc(0, disc);
        });
        $discsModal.hide();
    });
});

$("#google-drive form").on("submit", function (e) {
    e.preventDefault();
    var text = $("#google-drive .disc-name").val();
    if (!text) return;
    popupLoading("Connecting to Google Drive");
    $googleDriveModal.hide();
    popupLoading("Creating '" + text + "' on Google Drive");
    googleDrive.create(processor.fdc, text).then(
        function (result) {
            setDisc1Image("gd:" + result.fileId + "/" + text);
            processor.fdc.loadDisc(0, result.disc);
            loadingFinished();
        },
        function (error) {
            loadingFinished(error);
        }
    );
});

<<<<<<< HEAD
$('#download-drive-link').on('click', function () {
    var a = document.createElement("a");
    document.body.appendChild(a);
    a.style = "display: none";

    var blob = new Blob([processor.fdc.drives[0].data], {type: 'application/octet-stream'}),
    url = window.URL.createObjectURL(blob);
    a.href = url;
    a.download = processor.fdc.drives[0].name;
    a.click();
    window.URL.revokeObjectURL(url);
});

$('#hard-reset').click(function (event) {
=======
$("#hard-reset").click(function (event) {
>>>>>>> 4f166578
    processor.reset(true);
    event.preventDefault();
});

$("#soft-reset").click(function (event) {
    processor.reset(false);
    event.preventDefault();
});

function guessModelFromUrl() {
    if (window.location.hostname.indexOf("bbc") === 0) return "B";
    if (window.location.hostname.indexOf("master") === 0) return "Master";
    return "B";
}

$("#tape-menu a").on("click", function (e) {
    var type = $(e.target).attr("data-id");
    if (type === undefined) return;

    if (type === "rewind") {
        console.log("Rewinding tape to the start");

        processor.acia.rewindTape();
    } else {
        console.log("unknown type", type);
    }
});

function Light(name) {
    var dom = $("#" + name);
    var on = false;
    this.update = function (val) {
        if (val === on) return;
        on = val;
        dom.toggleClass("on", on);
    };
}

var cassette = new Light("motorlight");
var caps = new Light("capslight");
var shift = new Light("shiftlight");
var drive0 = new Light("drive0");
var drive1 = new Light("drive1");
syncLights = function () {
    caps.update(processor.sysvia.capsLockLight);
    shift.update(processor.sysvia.shiftLockLight);
    drive0.update(processor.fdc.motorOn[0]);
    drive1.update(processor.fdc.motorOn[1]);
    cassette.update(processor.acia.motorOn);
};

var startPromise = Promise.all([audioHandler.initialise(), processor.initialise()]).then(function () {
    // Ideally would start the loads first. But their completion needs the FDC from the processor
    var imageLoads = [];
    if (discImage)
        imageLoads.push(
            loadDiscImage(discImage).then(function (disc) {
                processor.fdc.loadDisc(0, disc);
            })
        );
    if (secondDiscImage)
        imageLoads.push(
            loadDiscImage(secondDiscImage).then(function (disc) {
                processor.fdc.loadDisc(1, disc);
            })
        );
    if (parsedQuery.tape) imageLoads.push(loadTapeImage(parsedQuery.tape));

    function insertBasic(getBasicPromise, needsRun) {
        imageLoads.push(
            getBasicPromise
                .then(function (prog) {
                    return tokeniser.create().then(function (t) {
                        return t.tokenise(prog);
                    });
                })
                .then(function (tokenised) {
                    var idleAddr = processor.model.isMaster ? 0xe7e6 : 0xe581;
                    var hook = processor.debugInstruction.add(function (addr) {
                        if (addr !== idleAddr) return;
                        var page = processor.readmem(0x18) << 8;
                        for (var i = 0; i < tokenised.length; ++i) {
                            processor.writemem(page + i, tokenised.charCodeAt(i));
                        }
                        // Set VARTOP (0x12/3) and TOP(0x02/3)
                        var end = page + tokenised.length;
                        var endLow = end & 0xff;
                        var endHigh = (end >>> 8) & 0xff;
                        processor.writemem(0x02, endLow);
                        processor.writemem(0x03, endHigh);
                        processor.writemem(0x12, endLow);
                        processor.writemem(0x13, endHigh);
                        hook.remove();
                        if (needsRun) {
                            autoRunBasic();
                        }
                    });
                })
        );
    }

    if (parsedQuery.loadBasic) {
        var needsRun = needsAutoboot === "run";
        needsAutoboot = "";
        insertBasic(
            new Promise(function (resolve) {
                utils.loadData(parsedQuery.loadBasic).then(function (data) {
                    resolve(String.fromCharCode.apply(null, data));
                });
            }),
            needsRun
        );
    }

    if (parsedQuery.embedBasic) {
        insertBasic(
            new Promise(function (resolve) {
                resolve(parsedQuery.embedBasic);
            }),
            true
        );
    }

    return Promise.all(imageLoads);
});

startPromise.then(
    function () {
        switch (needsAutoboot) {
            case "boot":
                $("#sth .autoboot").prop("checked", true);
                autoboot(discImage);
                break;
            case "type":
                autoBootType(autoType);
                break;
            case "chain":
                autoChainTape();
                break;
            case "run":
                autoRunTape();
                break;
            default:
                $("#sth .autoboot").prop("checked", false);
                break;
        }

        if (parsedQuery.patch) {
            dbgr.setPatch(parsedQuery.patch);
        }

        go();
    },
    function (error) {
        showError("initialising", error);
        console.log(error);
    }
);

const $ays = $("#are-you-sure");
const $aysModal = new bootstrap.Modal($ays[0]);

function areYouSure(message, yesText, noText, yesFunc) {
    $ays.find(".context").text(message);
    $ays.find(".ays-yes").text(yesText);
    $ays.find(".ays-no").text(noText);
    $ays.find(".ays-yes").one("click", function () {
        $aysModal.hide();
        yesFunc();
    });
    $aysModal.show();
}

function benchmarkCpu(numCycles) {
    numCycles = numCycles || 10 * 1000 * 1000;
    var oldFS = frameSkip;
    frameSkip = 1000000;
    var startTime = performance.now();
    processor.execute(numCycles);
    var endTime = performance.now();
    frameSkip = oldFS;
    var msTaken = endTime - startTime;
    var virtualMhz = numCycles / msTaken / 1000;
    console.log("Took " + msTaken + "ms to execute " + numCycles + " cycles");
    console.log("Virtual " + virtualMhz.toFixed(2) + "MHz");
}

function benchmarkVideo(numCycles) {
    numCycles = numCycles || 10 * 1000 * 1000;
    var oldFS = frameSkip;
    frameSkip = 1000000;
    var startTime = performance.now();
    video.polltime(numCycles);
    var endTime = performance.now();
    frameSkip = oldFS;
    var msTaken = endTime - startTime;
    var virtualMhz = numCycles / msTaken / 1000;
    console.log("Took " + msTaken + "ms to execute " + numCycles + " video cycles");
    console.log("Virtual " + virtualMhz.toFixed(2) + "MHz");
}

function profileCpu(arg) {
    console.profile("CPU");
    benchmarkCpu(arg);
    console.profileEnd();
}

function profileVideo(arg) {
    console.profile("Video");
    benchmarkVideo(arg);
    console.profileEnd();
}

var last = 0;

function VirtualSpeedUpdater() {
    this.cycles = 0;
    this.time = 0;
    this.v = $(".virtualMHz");
    this.header = $("#virtual-mhz-header");
    this.speedy = false;

    this.update = function (cycles, time, speedy) {
        this.cycles += cycles;
        this.time += time;
        this.speedy = speedy;
    };

    this.display = function () {
        // MRG would be nice to graph instantaneous speed to get some idea where the time goes.
        if (this.cycles) {
            var thisMHz = this.cycles / this.time / 1000;
            this.v.text(thisMHz.toFixed(1));
            if (this.cycles >= 10 * 2 * 1000 * 1000) {
                this.cycles = this.time = 0;
            }
            var colour = "white";
            if (this.speedy) {
                colour = "red";
            }
            this.header.css("color", colour);
        }
        setTimeout(this.display.bind(this), 3333);
    };

    this.display();
}

var virtualSpeedUpdater = new VirtualSpeedUpdater();

function draw(now) {
    if (!running) {
        last = 0;
        return;
    }
    // If we got here via setTimeout, we don't get passed the time.
    if (now === undefined) {
        now = window.performance.now();
    }

    var motorOn = processor.acia.motorOn;
    var speedy = fastAsPossible || (fastTape && motorOn);
    var useTimeout = speedy || motorOn;
    var timeout = speedy ? 0 : 1000.0 / 50;

    // In speedy mode, we still run all the state machines accurately
    // but we paint less often because painting is the most expensive
    // part of jsbeeb at this time.
    // We need need to paint per odd number of frames so that interlace
    // modes, i.e. MODE 7, still look ok.
    var frameSkipCount = speedy ? 9 : 0;
    video.frameSkipCount = frameSkipCount;

    // We use setTimeout instead of requestAnimationFrame in two cases:
    // a) We're trying to run as fast as possible.
    // b) Tape is playing, normal speed but backgrounded tab should run.
    if (useTimeout) {
        window.setTimeout(draw, timeout);
    } else {
        window.requestAnimationFrame(draw);
    }

    gamepad.update(processor.sysvia);
    syncLights();
    if (last !== 0) {
        var cycles;
        if (!speedy) {
            // Now and last are DOMHighResTimeStamp, just a double.
            var sinceLast = now - last;
            cycles = (sinceLast * clocksPerSecond) / 1000;
            cycles = Math.min(cycles, MaxCyclesPerFrame);
        } else {
            cycles = clocksPerSecond / 50;
        }
        cycles |= 0;
        try {
            if (!processor.execute(cycles)) {
                stop(true);
            }
            var end = performance.now();
            virtualSpeedUpdater.update(cycles, end - now, speedy);
        } catch (e) {
            running = false;
            utils.noteEvent("exception", "thrown", e.stack);
            dbgr.debug(processor.pc);
            throw e;
        }
        if (stepEmuWhenPaused) {
            stop(false);
            stepEmuWhenPaused = false;
        }
    }
    last = now;
}

function run() {
    window.requestAnimationFrame(draw);
}

let wasPreviouslyRunning = false;

function handleVisibilityChange() {
    if (document.visibilityState === "hidden") {
        wasPreviouslyRunning = running;
        if (running && !processor.acia.motorOn) {
            stop(false);
        }
    } else {
        if (wasPreviouslyRunning) {
            go();
        }
    }
}

document.addEventListener("visibilitychange", handleVisibilityChange, false);

function go() {
    audioHandler.unmute();
    running = true;
    run();
}

function stop(debug) {
    running = false;
    processor.stop();
    if (debug) dbgr.debug(processor.pc);
    audioHandler.mute();
}

(function () {
    const $cubMonitor = $("#cub-monitor");
    const $cubMonitorPic = $("#cub-monitor-pic");
    const cubOrigHeight = $cubMonitorPic.attr("height");
    const cubOrigWidth = $cubMonitorPic.attr("width");
    const cubToScreenHeightRatio = $screen.attr("height") / cubOrigHeight;
    const cubToScreenWidthRatio = $screen.attr("width") / cubOrigWidth;
    const navbarHeight = $("#header-bar").height();
    const desiredAspectRatio = cubOrigWidth / cubOrigHeight;
    const minWidth = cubOrigWidth / 4;
    const minHeight = cubOrigHeight / 4;
    const borderReservedSize = 100;
    const bottomReservedSize = 100;

    function resizeTv() {
        let width = Math.max(minWidth, window.innerWidth - borderReservedSize * 2);
        let height = Math.max(minHeight, window.innerHeight - navbarHeight - bottomReservedSize);
        if (width / height <= desiredAspectRatio) {
            height = width / desiredAspectRatio;
        } else {
            width = height * desiredAspectRatio;
        }
        $cubMonitor.height(height).width(width);
        $cubMonitorPic.height(height).width(width);
        $screen.height(height * cubToScreenHeightRatio).width(width * cubToScreenWidthRatio);
    }

    window.onresize = resizeTv;
    resizeTv();
})();

// Handy shortcuts. bench/profile stuff is delayed so that they can be
// safely run from the JS console in firefox.
window.benchmarkCpu = _.debounce(benchmarkCpu, 1);
window.profileCpu = _.debounce(profileCpu, 1);
window.benchmarkVideo = _.debounce(benchmarkVideo, 1);
window.profileVideo = _.debounce(profileVideo, 1);
window.go = go;
window.stop = stop;
window.soundChip = audioHandler.soundChip;
window.processor = processor;
window.video = video;
window.hd = function (start, end) {
    console.log(
        utils.hd(
            function (x) {
                return processor.readmem(x);
            },
            start,
            end
        )
    );
};
window.m7dump = function () {
    console.log(
        utils.hd(
            function (x) {
                return processor.readmem(x) & 0x7f;
            },
            0x7c00,
            0x7fe8,
            { width: 40, gap: false }
        )
    );
};

// Hooks for electron.
electron({ loadDiscImage, processor });<|MERGE_RESOLUTION|>--- conflicted
+++ resolved
@@ -1103,7 +1103,6 @@
     );
 });
 
-<<<<<<< HEAD
 $('#download-drive-link').on('click', function () {
     var a = document.createElement("a");
     document.body.appendChild(a);
@@ -1117,10 +1116,7 @@
     window.URL.revokeObjectURL(url);
 });
 
-$('#hard-reset').click(function (event) {
-=======
 $("#hard-reset").click(function (event) {
->>>>>>> 4f166578
     processor.reset(true);
     event.preventDefault();
 });
