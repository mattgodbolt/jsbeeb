<!DOCTYPE html>
<html lang="en">
  <head>
    <meta charset="utf-8" />
    <meta http-equiv="X-UA-Compatible" content="IE=edge" />
    <meta name="viewport" content="width=device-width, initial-scale=1" />
    <meta name="author" content="Matt Godbolt" />
    <meta name="description" content="A Javascript BBC Micro emulator" />
    <meta
      http-equiv="Content-Security-Policy"
      content="script-src 'self' 'unsafe-inline' 'unsafe-eval' *.google-analytics.com *.google.com;"
    />
    <title>jsbeeb - Javascript BBC Micro emulator</title>
    <link rel="shortcut icon" href="/favicon.ico" />
    <script>
      (function (i, s, o, g, r, a, m) {
        i["GoogleAnalyticsObject"] = r;
        (i[r] =
          i[r] ||
          function () {
            (i[r].q = i[r].q || []).push(arguments);
          }),
          (i[r].l = 1 * new Date());
        (a = s.createElement(o)), (m = s.getElementsByTagName(o)[0]);
        a.async = 1;
        a.src = g;
        m.parentNode.insertBefore(a, m);
      })(window, document, "script", "//www.google-analytics.com/analytics.js", "ga");

      ga("create", "UA-55180-8", "godbolt.org");
      ga("send", "pageview");
    </script>
  </head>

  <body>
    <nav id="header-bar" class="navbar navbar-dark bg-dark navbar-expand-lg not-electron" role="navigation">
      <div class="container-fluid">
        <a class="navbar-brand" href="https://bbc.godbolt.org/" target="_top">jsbeeb</a>
        <button
          class="navbar-toggler"
          type="button"
          data-bs-toggle="collapse"
          data-bs-target="#navbarSupportedContent"
          aria-controls="navbarSupportedContent"
          aria-expanded="false"
          aria-label="Toggle navigation"
        >
          <span class="navbar-toggler-icon"></span>
        </button>
        <div class="collapse navbar-collapse" id="navbarSupportedContent">
          <ul class="navbar-nav nav mb-2 mb-lg-0">
            <li class="nav-item">
              <a href="#configuration" class="nav-link" data-bs-toggle="modal" data-bs-target="#configuration">
                Config (<span class="bbc-model">BBC B</span>)</a
              >
            </li>
            <li class="nav-item dropdown embed-hide">
              <a
                href="#"
                class="nav-link dropdown-toggle"
                id="navbarDiscs"
                role="button"
                data-bs-toggle="dropdown"
                aria-expanded="false"
                >Discs</a
              >
              <ul class="dropdown-menu dropdown-menu-dark" aria-labelledby="navbarDiscs">
                <li>
                  <a href="#sth" class="dropdown-item sth" data-id="discs" data-bs-toggle="modal" data-bs-target="#sth"
                    >From STH archive</a
                  >
                </li>
<<<<<<< HEAD
                <li class="nav-item dropdown embed-hide">
                    <a href="#" class="nav-link dropdown-toggle" id="navbarDiscs" role="button"
                       data-bs-toggle="dropdown" aria-expanded="false">Discs</a>
                    <ul class="dropdown-menu dropdown-menu-dark" aria-labelledby="navbarDiscs">
                        <li><a href="#sth" class="dropdown-item sth" data-id="discs" data-bs-toggle="modal"
                               data-bs-target="#sth">From STH archive</a></li>
                        <li><a href="#discs" class="dropdown-item" data-bs-toggle="modal" data-bs-target="#discs">
                            From examples or local</a></li>
                        <li class="if-drive-available">
                            <a href="#google-drive" class="dropdown-item" id="open-drive-link">From Google Drive</a>
                        </li>
                        <hr>
                        <li class="if-drive-available">
                            <a href="#download-drive" class="dropdown-item" id="download-drive-link">Download drive 0 image</a>
                        </li>
                    </ul>
=======
                <li>
                  <a href="#discs" class="dropdown-item" data-bs-toggle="modal" data-bs-target="#discs">
                    From examples or local</a
                  >
>>>>>>> 4f166578
                </li>
                <li class="if-drive-available">
                  <a href="#google-drive" class="dropdown-item" id="open-drive-link">From Google Drive</a>
                </li>
              </ul>
            </li>
            <li class="nav-item dropdown embed-hide">
              <a
                href="#"
                class="nav-link dropdown-toggle"
                id="navbarCassettes"
                role="button"
                data-bs-toggle="dropdown"
                aria-expanded="false"
                >Cassettes</a
              >
              <ul class="dropdown-menu dropdown-menu-dark" id="tape-menu" aria-labelledby="navbarCassettes">
                <li>
                  <a href="#sth" class="dropdown-item sth" data-bs-toggle="modal" data-id="tapes" data-bs-target="#sth"
                    >From STH archive</a
                  >
                </li>
                <li><a data-id="rewind" class="dropdown-item">Rewind cassette</a></li>
                <li>
                  <a href="#discs" class="dropdown-item" data-bs-toggle="modal" data-bs-target="#tapes">
                    From local file
                  </a>
                </li>
              </ul>
            </li>
            <li class="nav-item dropdown embed-hide">
              <a
                href="#"
                class="nav-link dropdown-toggle"
                id="navbarReset"
                role="button"
                data-bs-toggle="dropdown"
                aria-expanded="false"
                >Reset</a
              >
              <ul class="dropdown-menu dropdown-menu-dark" aria-labelledby="navbarReset">
                <li><a href="#" id="soft-reset" class="dropdown-item">Soft reset</a></li>
                <li><a href="#" id="hard-reset" class="dropdown-item">Hard reset</a></li>
              </ul>
            </li>
            <li class="nav-item dropdown embed-hide">
              <a
                href="#"
                class="nav-link dropdown-toggle"
                id="navbarMore"
                role="button"
                data-bs-toggle="dropdown"
                aria-expanded="false"
                >More</a
              >
              <ul class="dropdown-menu dropdown-menu-dark" aria-labelledby="navbarMore">
                <li><a href="#" id="fs" class="dropdown-item">Fullscreen</a></li>
                <li><a href="#help" class="dropdown-item" data-bs-toggle="modal" data-bs-target="#help">Help</a></li>
                <li><a href="mailto:matt@godbolt.org" class="dropdown-item">Contact the Author</a></li>
                <li>
                  <a href="http://xania.org/MattGodbolt" class="dropdown-item" rel="author" target="_blank">
                    About the Author</a
                  >
                </li>
                <li>
                  <a href="#about" class="dropdown-item" data-bs-toggle="modal" data-bs-target="#info" id="about">
                    About jsbeeb</a
                  >
                </li>
              </ul>
            </li>
          </ul>
          <span class="navbar-text m-auto">
            Edit BBC BASIC interactively with Owlet at
            <a href="https://bbcmic.ro/" target="_blank">bbcmic.ro</a>!
          </span>
          <form class="d-flex">
            <input
              id="paste-text"
              class="form-control me-2"
              type="text"
              maxlength="0"
              placeholder="Paste text or drop files here..."
              aria-label="Search"
            />
          </form>
        </div>
      </div>
    </nav>

    <div id="audio-warning" class="alert alert-warning initially-hidden">
      Your browser has suspended audio -- mouse click or key press for sound.
    </div>

    <div>
      <div id="outer">
        <div id="cub-monitor">
          <img
            id="cub-monitor-pic"
            width="896"
            height="648"
            src="images/cub-monitor.png"
            alt="A fake CUB computer monitor"
          />
          <div class="sidebar left"><img src="images/placeholder.png" alt="" /></div>
          <canvas id="screen" width="896" height="600"></canvas>
          <div class="sidebar right"><img src="images/placeholder.png" alt="" /></div>
          <div class="sidebar bottom"><img src="images/placeholder.png" alt="" /></div>
        </div>
      </div>
      <div id="leds">
        <table>
          <thead>
            <tr>
              <th>cassette<br />motor</th>
              <th>caps<br />lock</th>
              <th>shift<br />lock</th>
              <th>drive<br />0/2</th>
              <th>drive<br />1/3</th>
              <th id="virtual-mhz-header">virtual<br />MHz</th>
            </tr>
          </thead>
          <tbody>
            <tr>
              <td>
                <div class="red led" id="motorlight"></div>
              </td>
              <td>
                <div class="red led" id="capslight"></div>
              </td>
              <td>
                <div class="red led" id="shiftlight"></div>
              </td>
              <td>
                <div class="yellow led" id="drive0"></div>
              </td>
              <td>
                <div class="yellow led" id="drive1"></div>
              </td>
              <td>
                <div class="virtualMHz"></div>
              </td>
            </tr>
          </tbody>
        </table>
      </div>
      <div id="crtc_debug" class="initially-hidden">
        <div class="crtc_state">
          <h6 class="dbg">6845 state</h6>
          <table>
            <tbody>
              <tr class="template">
                <th><span class="register"></span>:</th>
                <td class="value"></td>
              </tr>
            </tbody>
          </table>
        </div>
        <div class="crtc_regs">
          <h6 class="dbg">6845 regs</h6>
          <table>
            <tbody>
              <tr class="template">
                <th><span class="register"></span>:</th>
                <td class="value"></td>
              </tr>
            </tbody>
          </table>
        </div>
      </div>
      <div id="debug" class="initially-hidden">
        <div class="debug-container">
          <form id="goto-mem-addr-form" role="form">
            <div class="input-group input-group-sm">
              <span accesskey="m" class="input-group-text" id="mem_addr_text">
                <span class="accesskey">M</span>em addr:
              </span>
              <input
                type="text"
                class="form-control form-control-sm goto-addr"
                placeholder="$0000"
                aria-label="Memory address"
                aria-describedby="mem_addr_text"
              />
            </div>
          </form>
          <div id="memory">
            <div class="template">
              <span class="dis_addr">0000</span
              ><span class="mem_bytes"
                ><span>11</span> <span>22</span> <span>33</span> <span>44</span> <span>55</span> <span>66</span>
                <span>77</span> <span>88</span></span
              ><span class="mem_asc"
                ><span>A</span><span>A</span><span>A</span><span>A</span><span>A</span><span>A</span><span>A</span
                ><span>A</span></span
              >
            </div>
          </div>
        </div>
        <div class="debug-container">
          <form role="form" id="goto-dis-addr-form">
            <div class="input-group input-group-sm">
              <span accesskey="a" class="input-group-text" id="dis_addr_text"
                ><span class="accesskey">A</span>ddr:</span
              >
              <input
                type="text"
                class="form-control form-control-sm goto-addr"
                placeholder="$0000"
                aria-label="Disassembly address"
                aria-describedby="dis_addr_text"
              />
            </div>
          </form>
          <div id="disassembly">
            <div class="template dis_elem">
              <span class="bp_gutter"></span><span class="dis_addr">0000</span><span class="instr_bytes">11 22 33</span
              ><span class="instr_asc">ABC</span><span class="disassembly">LDA (&amp;70), X</span>
            </div>
          </div>
        </div>
        <div id="registers">
          <div>
            <span class="flag" id="cpu6502_flag_c">C</span><span class="flag" id="cpu6502_flag_z">Z</span
            ><span class="flag" id="cpu6502_flag_i">I</span><span class="flag" id="cpu6502_flag_d">D</span
            ><span class="flag" id="cpu6502_flag_v">V</span><span class="flag" id="cpu6502_flag_n">N</span>
          </div>
          <div><span class="register">A</span>: <span id="cpu6502_a">00</span></div>
          <div><span class="register">X</span>: <span id="cpu6502_x">00</span></div>
          <div><span class="register">Y</span>: <span id="cpu6502_y">00</span></div>
          <div><span class="register">S</span>: <span id="cpu6502_s">00</span></div>
          <div><span class="register">PC</span>: <span id="cpu6502_pc">0000</span></div>
        </div>
      </div>
      <div id="hardware_debug" class="initially-hidden">
        <div class="via_regs" id="sysvia">
          <h6 class="dbg">System VIA</h6>
          <table>
            <tbody>
              <tr class="template">
                <th><span class="register"></span>:</th>
                <td class="value"></td>
              </tr>
            </tbody>
          </table>
        </div>
        <div class="via_regs" id="uservia">
          <h6 class="dbg">User VIA</h6>
          <table>
            <tbody>
              <tr class="template">
                <th><span class="register"></span>:</th>
                <td class="value"></td>
              </tr>
            </tbody>
          </table>
        </div>
      </div>
    </div>

    <div class="modal fade" id="info" tabindex="-1" aria-labelledby="infoModalLabel" aria-hidden="true">
      <div class="modal-dialog modal-lg">
        <div class="modal-content">
          <div class="modal-header">
            <h5 class="modal-title" id="infoModalLabel">About jsbeeb</h5>
            <button type="button" class="btn-close btn-close-white" data-bs-dismiss="modal" aria-label="Close"></button>
          </div>
          <div class="modal-body">
            <div>
              By <a href="https://xania.org/">Matt Godbolt</a>. Based on Sarah Walker's
              <a href="http://b-em.bbcmicro.com/">b-em</a> emulator. Huge thanks to her for open sourcing her code. Big
              thanks too to Richard Talbot-Watkins for his help and support. The disc loaded up by default is the
              amazing Elite (thanks to <a href="http://www.iancgbell.clara.net/elite/bbc/">Ian Bell</a> for making it
              available).
            </div>
            <div>
              Source is on <a href="https://github.com/mattgodbolt/jsbeeb">GitHub</a>. Works best in Chrome or Firefox.
            </div>
            <div>
              Cycle-accurate emulation greatly helped by the fantastic
              <a href="http://www.visual6502.org/">Visual 6502</a> Project. Consider donating to them if you enjoy this
              stuff as much as I do!
            </div>
            <div>
              I f you're looking for more information on the BBC or to find like-minded people to chat about the
              hardware or software, check out the <a href="http://www.stardot.org.uk/forums/">StarDot forums</a>.
            </div>
          </div>
          <div class="modal-footer">
            <button type="button" class="btn btn-secondary" data-bs-dismiss="modal">Close</button>
          </div>
        </div>
      </div>
    </div>

    <div class="modal fade" id="help" tabindex="-1" aria-labelledby="helpModalLabel" aria-hidden="true">
      <div class="modal-dialog">
        <div class="modal-content">
          <div class="modal-header">
            <h5 class="modal-title" id="helpModalLabel">Help</h5>
            <button type="button" class="btn-close btn-close-white" data-bs-dismiss="modal" aria-label="Close"></button>
          </div>
          <div class="modal-body">
            <div>
              This is an emulator for the <a href="https://en.wikipedia.org/wiki/Bbc_micro">BBC Micro</a>
              Model B, a popular home computer in the UK in the 1980s.
            </div>
            <div>
              The default disc image is Elite - a pioneering 3D space trading game. To boot discs on the BBC, one would
              press <span class="key">SHIFT</span> and <span class="key">BREAK</span>. The keyboard of the BBC is
              slightly different from a modern PC, notably in the placement of the symbol characters. Also, the current
              keyboard layout is optimized for a US keyboard; I am working on improving this situation.
            </div>
            <div>
              <h5>Handy key mappings</h5>
              <table class="keymap">
                <tr>
                  <th>BBC</th>
                  <th>PC</th>
                  <th>OSX</th>
                </tr>
                <tr>
                  <td><span class="function key">F0</span></td>
                  <td><span class="key">F10</span></td>
                  <td><span class="key">F10</span></td>
                </tr>
                <tr>
                  <td><span class="key">BREAK</span></td>
                  <td><span class="key">F12</span></td>
                  <td><span class="key">Right &#8984;</span> + <span class="key">F12</span></td>
                </tr>
                <tr>
                  <td><span class="key">COPY</span></td>
                  <td><span class="key">End</span></td>
                  <td><span class="key">Right &#8984;</span> + <span class="key">F11</span></td>
                </tr>
                <tr>
                  <td>
                    <div class="dbl key">*<br />:</div>
                  </td>
                  <td>TODO</td>
                  <td>TODO</td>
                </tr>
                <tr>
                  <td>Debug</td>
                  <td><span class="key">Ctrl-Home</span></td>
                  <td>TODO</td>
                </tr>
              </table>
            </div>
          </div>
          <div class="modal-footer">
            <button type="button" class="btn btn-secondary" data-bs-dismiss="modal">Close</button>
          </div>
        </div>
      </div>
    </div>

    <div class="modal fade" id="discs" tabindex="-1" aria-labelledby="discModalLabel" aria-hidden="true">
      <div class="modal-dialog">
        <div class="modal-content">
<<<<<<< HEAD
            <div class="modal-header">
                <h5 class="modal-title" id="discModalLabel">Load disc image</h5>
                <button type="button" class="btn-close btn-close-white" data-bs-dismiss="modal"
                        aria-label="Close"></button>
            </div>
            <div class="modal-body">
                <ul id="disc-list">
                    <li class="template">
                        <a href="#"><span class="name"></span></a> - <span class="description"></span>
                    </li>
                </ul>
                To load a custom disc image, get an SSD, DSD or ADL file and load it below. Search the web, or check
                somewhere like
                <a href="http://www.bbcmicrogames.com/GettingStarted.html">here</a> for these. Be aware the
                images are usually stored in a ZIP file, and you'll need to unzip first.
                <div class="disc">
                    <label>Load local SSD, DSD or ADL file:
                        <input type="file" id="disc_load" accept=".ssd,.dsd,.adl,application/binary">
                    </label>
                </div>
            </div>
            <div class="modal-footer">
                <button type="button" class="btn btn-secondary" data-bs-dismiss="modal">Close</button>
            </div>
=======
          <div class="modal-header">
            <h5 class="modal-title" id="discModalLabel">Load disc image</h5>
            <button type="button" class="btn-close btn-close-white" data-bs-dismiss="modal" aria-label="Close"></button>
          </div>
          <div class="modal-body">
            <ul id="disc-list">
              <li class="template">
                <a href="#"><span class="name"></span></a> - <span class="description"></span>
              </li>
            </ul>
            To load a custom disc image, get an SSD or DSD file and load it below. Search the web, or check somewhere
            like
            <a href="http://www.bbcmicrogames.com/GettingStarted.html">here</a> for these. Be aware the images are
            usually stored in a ZIP file, and you'll need to unzip first.
            <div class="disc">
              <label
                >Load local SSD or DSD file:
                <input type="file" id="disc_load" accept=".ssd,.dsd,application/binary" />
              </label>
            </div>
          </div>
          <div class="modal-footer">
            <button type="button" class="btn btn-secondary" data-bs-dismiss="modal">Close</button>
          </div>
>>>>>>> 4f166578
        </div>
      </div>
    </div>

    <div class="modal fade" id="tapes" tabindex="-1" aria-labelledby="tapeModalLabel" aria-hidden="true">
      <div class="modal-dialog">
        <div class="modal-content">
          <div class="modal-header">
            <h5 class="modal-title" id="tapeModalLabel">Load cassette image</h5>
            <button type="button" class="btn-close btn-close-white" data-bs-dismiss="modal" aria-label="Close"></button>
          </div>
          <div class="modal-body">
            To load a custom cassette image, get a UEF file and load it below.
            <div class="tape">
              <label
                >Load local UEF file:
                <input type="file" id="tape_load" accept=".uef,application/binary" />
              </label>
            </div>
          </div>
          <div class="modal-footer">
            <button type="button" class="btn btn-secondary" data-bs-dismiss="modal">Close</button>
          </div>
        </div>
      </div>
    </div>

    <div class="modal fade" id="google-drive" tabindex="-1" aria-labelledby="google-driveModalLabel" aria-hidden="true">
      <div class="modal-dialog">
        <div class="modal-content">
          <div class="modal-header">
            <h5 class="modal-title" id="google-driveModalLabel">
              Load or create disc from your
              <a href="https://drive.google.com/">Google Drive</a>
              account
            </h5>
            <button type="button" class="btn-close btn-close-white" data-bs-dismiss="modal" aria-label="Close"></button>
          </div>
          <div class="modal-body">
            <div class="loading">Loading...</div>
            <div>
              <ul class="list">
                <li class="template">
                  <a href="#"><span class="name"></span></a>
                </li>
              </ul>
              <div>
                <form class="well" role="form" action="#">
                  <input type="text" placeholder="Create disc..." autofocus class="disc-name" />
                  <button type="submit" class="btn btn-secondary create-button">Create</button>
                </form>
              </div>
            </div>
          </div>
          <div class="modal-footer">
            <button type="button" class="btn" data-bs-dismiss="modal">Close</button>
          </div>
        </div>
      </div>
    </div>

    <!-- cannot make this one fade in else our attempts to close the modal while it's still opening fail -->
    <div class="modal" id="loading-dialog" tabindex="-1" aria-labelledby="loadingModalLabel" aria-hidden="true">
      <div class="modal-dialog">
        <div class="modal-content">
          <div class="modal-body">
            <div class="modal-header">
              <h5 class="modal-title loading" id="loadingModalLabel"></h5>
              <button
                type="button"
                class="btn-close btn-close-white"
                data-bs-dismiss="modal"
                aria-label="Close"
              ></button>
            </div>
          </div>
          <div class="modal-body">
            <div style="display: none" id="google-drive-auth">
              Google Drive requires you to authorize jsbeeb to access your files by logging in.<br />
              Please click Authorize to open a Google Drive pop-up to authenticate and give permission to jsbeeb.
              <form class="well" role="form" action="#">
                <button type="submit" class="btn btn-secondary create-button">Authorize</button>
              </form>
            </div>
          </div>
        </div>
      </div>
    </div>

    <div class="modal fade" id="sth" tabindex="-1" aria-labelledby="sthModalLabel" aria-hidden="true">
      <div class="modal-dialog">
        <div class="modal-content">
          <div class="modal-header">
            <h5 class="modal-title" id="sthModalLabel">
              Load from
              <a href="http://www.stairwaytohell.com/">Stairway to Hell</a>
              archive
            </h5>
            <button type="button" class="btn-close btn-close-white" data-bs-dismiss="modal" aria-label="Close"></button>
          </div>
          <div class="modal-body">
            <div style="margin-bottom: 1rem">
              <div class="loading">Loading catalog from STH archive...</div>
              <div class="filter">
                <label>Filter <input type="text" autofocus id="sth-filter" /></label>
              </div>
            </div>
            <ul id="sth-list">
              <li class="template">
                <a href="#"><span class="name"></span></a>
              </li>
            </ul>
          </div>
          <div class="modal-footer">
            <label class="float-xs-left checkbox-inline">
              <input type="checkbox" class="autoboot" value="" />Autoboot</label
            >
            <button type="button" class="btn btn-secondary" data-bs-dismiss="modal">Close</button>
          </div>
        </div>
      </div>
    </div>

    <div class="modal fade" id="error-dialog" tabindex="-1" aria-labelledby="errorModalLabel" aria-hidden="true">
      <div class="modal-dialog">
        <div class="modal-content">
          <div class="modal-header">
            <h5 class="modal-title" id="errorModalLabel">An error occurred - sorry!</h5>
          </div>
          <div class="modal-body">
            <div>While <span class="context"></span>:</div>
            <div class="error"></div>
          </div>
          <div class="modal-footer">
            <button type="button" class="btn btn-secondary" data-bs-dismiss="modal">Close</button>
          </div>
        </div>
      </div>
    </div>

    <div class="modal fade" id="are-you-sure" tabindex="-1" aria-labelledby="aysModalLabel" aria-hidden="true">
      <div class="modal-dialog">
        <div class="modal-content">
          <div class="modal-header">
            <h5 class="modal-title" id="aysModalLabel">Are You Sure?</h5>
            <button type="button" class="btn-close btn-close-white" data-bs-dismiss="modal" aria-label="Close"></button>
          </div>
          <div class="modal-body">
            <div class="context"></div>
          </div>
          <div class="modal-footer">
            <button type="button" class="btn btn-secondary ays-no" data-bs-dismiss="modal">No</button>
            <button type="button" class="btn btn-primary ays-yes">Yes</button>
          </div>
        </div>
      </div>
    </div>

    <div
      class="modal fade"
      id="configuration"
      tabindex="-1"
      aria-labelledby="configurationModalLabel"
      aria-hidden="true"
    >
      <div class="modal-dialog">
        <div class="modal-content">
          <div class="modal-header">
            <h5 class="modal-title" id="configurationModalLabel">Emulation Configuration</h5>
            <button type="button" class="btn-close btn-close-white" data-bs-dismiss="modal" aria-label="Close"></button>
          </div>
          <div class="modal-body">
            <div class="row g-2 align-items-center">
              <div class="col-auto">
                <label for="bbc-model-dropdown" class="col-form-label">Model</label>
              </div>
              <div class="col-auto dropdown">
                <button
                  type="button"
                  class="btn btn-secondary dropdown-toggle"
                  data-bs-toggle="dropdown"
                  id="bbc-model-dropdown"
                >
                  <span class="bbc-model"></span>
                </button>
                <ul
                  class="dropdown-menu dropdown-menu-dark model-menu"
                  role="menu"
                  aria-labelledby="bbc-model-dropdown"
                >
                  <li><a href="#" class="dropdown-item" data-target="B">BBC B</a></li>
                  <li><a href="#" class="dropdown-item" data-target="BTeletext">BBC B (with Teletext adaptor)</a></li>
                  <li><a href="#" class="dropdown-item" data-target="BMusic5000">BBC B (with Music 5000)</a></li>
                  <li><a href="#" class="dropdown-item" data-target="Master">BBC Master 128</a></li>
                  <li><a href="#" class="dropdown-item" data-target="MasterTurbo">BBC Master Turbo</a></li>
                </ul>
              </div>
            </div>
            <div class="row g-2 align-items-center">
              <div class="col-auto">
                <label for="keyboardDropdown" class="col-form-label">Keyboard layout</label>
              </div>
              <div class="col-auto dropdown">
                <button
                  type="button"
                  class="btn btn-secondary dropdown-toggle"
                  data-bs-toggle="dropdown"
                  id="keyboardDropdown"
                >
                  <span class="keyboard-layout">Physical</span>
                </button>
                <ul
                  class="dropdown-menu dropdown-menu-dark keyboard-menu"
                  role="menu"
                  aria-labelledby="keyboardDropdown"
                >
                  <li>
                    <a href="#" class="dropdown-item" data-target="physical">Physical: '*' is next to Enter/Return</a>
                  </li>
                  <li><a href="#" class="dropdown-item" data-target="natural">Natural: '*' is shift-8</a></li>
                  <li>
                    <a href="#" class="dropdown-item" data-target="gaming">Gaming: handy for games like Zalaga</a>
                  </li>
                </ul>
              </div>
            </div>
          </div>
          <div class="modal-footer">
            <button type="button" class="btn btn-secondary" data-bs-dismiss="modal">Close</button>
          </div>
        </div>
      </div>
    </div>
  </body>
</html><|MERGE_RESOLUTION|>--- conflicted
+++ resolved
@@ -70,34 +70,16 @@
                     >From STH archive</a
                   >
                 </li>
-<<<<<<< HEAD
-                <li class="nav-item dropdown embed-hide">
-                    <a href="#" class="nav-link dropdown-toggle" id="navbarDiscs" role="button"
-                       data-bs-toggle="dropdown" aria-expanded="false">Discs</a>
-                    <ul class="dropdown-menu dropdown-menu-dark" aria-labelledby="navbarDiscs">
-                        <li><a href="#sth" class="dropdown-item sth" data-id="discs" data-bs-toggle="modal"
-                               data-bs-target="#sth">From STH archive</a></li>
-                        <li><a href="#discs" class="dropdown-item" data-bs-toggle="modal" data-bs-target="#discs">
-                            From examples or local</a></li>
-                        <li class="if-drive-available">
-                            <a href="#google-drive" class="dropdown-item" id="open-drive-link">From Google Drive</a>
-                        </li>
-                        <hr>
-                        <li class="if-drive-available">
-                            <a href="#download-drive" class="dropdown-item" id="download-drive-link">Download drive 0 image</a>
-                        </li>
-                    </ul>
-=======
-                <li>
-                  <a href="#discs" class="dropdown-item" data-bs-toggle="modal" data-bs-target="#discs">
-                    From examples or local</a
-                  >
->>>>>>> 4f166578
-                </li>
+                <li><a href="#discs" class="dropdown-item" data-bs-toggle="modal" data-bs-target="#discs">
+                    From examples or local</a></li>
                 <li class="if-drive-available">
-                  <a href="#google-drive" class="dropdown-item" id="open-drive-link">From Google Drive</a>
-                </li>
-              </ul>
+                    <a href="#google-drive" class="dropdown-item" id="open-drive-link">From Google Drive</a>
+                </li>
+                <hr>
+                <li class="if-drive-available">
+                    <a href="#download-drive" class="dropdown-item" id="download-drive-link">Download drive 0 image</a>
+                </li>
+             </ul>
             </li>
             <li class="nav-item dropdown embed-hide">
               <a
@@ -454,7 +436,6 @@
     <div class="modal fade" id="discs" tabindex="-1" aria-labelledby="discModalLabel" aria-hidden="true">
       <div class="modal-dialog">
         <div class="modal-content">
-<<<<<<< HEAD
             <div class="modal-header">
                 <h5 class="modal-title" id="discModalLabel">Load disc image</h5>
                 <button type="button" class="btn-close btn-close-white" data-bs-dismiss="modal"
@@ -479,32 +460,6 @@
             <div class="modal-footer">
                 <button type="button" class="btn btn-secondary" data-bs-dismiss="modal">Close</button>
             </div>
-=======
-          <div class="modal-header">
-            <h5 class="modal-title" id="discModalLabel">Load disc image</h5>
-            <button type="button" class="btn-close btn-close-white" data-bs-dismiss="modal" aria-label="Close"></button>
-          </div>
-          <div class="modal-body">
-            <ul id="disc-list">
-              <li class="template">
-                <a href="#"><span class="name"></span></a> - <span class="description"></span>
-              </li>
-            </ul>
-            To load a custom disc image, get an SSD or DSD file and load it below. Search the web, or check somewhere
-            like
-            <a href="http://www.bbcmicrogames.com/GettingStarted.html">here</a> for these. Be aware the images are
-            usually stored in a ZIP file, and you'll need to unzip first.
-            <div class="disc">
-              <label
-                >Load local SSD or DSD file:
-                <input type="file" id="disc_load" accept=".ssd,.dsd,application/binary" />
-              </label>
-            </div>
-          </div>
-          <div class="modal-footer">
-            <button type="button" class="btn btn-secondary" data-bs-dismiss="modal">Close</button>
-          </div>
->>>>>>> 4f166578
         </div>
       </div>
     </div>
