"use strict";

import { I8271, WD1770 } from "./fdc.js";

class Model {
    constructor(name, synonyms, os, nmos, isMaster, swram, fdc, tube, hasTeletextAdaptor, hasMusic5000) {
        this.name = name;
        this.synonyms = synonyms;
        this.os = os;
        this.nmos = nmos;
        this.isMaster = isMaster;
        this.Fdc = fdc;
        this.swram = swram;
        this.isTest = false;
        this.tube = tube;
        this.hasTeletextAdaptor = hasTeletextAdaptor;
        this.hasMusic5000 = hasMusic5000;
    }
}

// TODO: semi-bplus-style to get swram for exile hardcoded here
const beebSwram = [
    true,
    true,
    true,
    true, // Dunjunz variants. Exile (not picky).
    true,
    true,
    true,
    true, // Crazee Rider.
    false,
    false,
    false,
    false,
    false,
    false,
    false,
    false,
];
const masterSwram = [
    false,
    false,
    false,
    false,
    true,
    true,
    true,
    true,
    false,
    false,
    false,
    false,
    false,
    false,
    false,
    false,
];
const tube65c02 = new Model("Tube65C02", [], ["tube/6502Tube.rom"], false, false);
export const allModels = [
<<<<<<< HEAD
    new Model("BBC B", ["B"], ["os.rom", "BASIC.ROM", "b/DFS-0.9.rom"], true, false, beebSwram, I8271, null, false, false),
    new Model("BBC B (with Teletext)", ["BTeletext"], ["os.rom", "BASIC.ROM", "b/DFS-0.9.rom", "ats-3.0.rom"], true, false, beebSwram, I8271, null, true),
    new Model("BBC B (with Music 5000)", ["BMusic5000"], ["os.rom", "BASIC.ROM", "b/DFS-0.9.rom", "ample.rom"], true, false, beebSwram, I8271, null, true, true),
=======
    new Model(
        "BBC B",
        ["B"],
        ["os.rom", "BASIC.ROM", "b/DFS-0.9.rom"],
        true,
        false,
        beebSwram,
        I8271,
        null,
        false,
        false
    ),
    new Model(
        "BBC B with Teletext",
        ["BTeletext"],
        ["os.rom", "BASIC.ROM", "b/DFS-0.9.rom", "ats-3.0.rom"],
        true,
        false,
        beebSwram,
        I8271,
        null,
        true
    ),
    new Model(
        "BBC B with Music 5000",
        ["BMusic5000"],
        ["os.rom", "BASIC.ROM", "b/DFS-0.9.rom", "ample.rom"],
        true,
        false,
        beebSwram,
        I8271,
        null,
        true,
        true
    ),
>>>>>>> 4f166578
    new Model("BBC B (DFS 0.9)", ["B-DFS0.9"], ["os.rom", "BASIC.ROM", "b/DFS-0.9.rom"], true, false, beebSwram, I8271),
    new Model("BBC B (DFS 1.2)", ["B-DFS1.2"], ["os.rom", "BASIC.ROM", "b/DFS-1.2.rom"], true, false, beebSwram, I8271),
    new Model(
        "BBC B (with 65c02 Tube)",
        ["B-Tube"],
        ["os.rom", "BASIC.ROM", "b/DFS-1.2.rom"],
        true,
        false,
        beebSwram,
        I8271,
        tube65c02
    ),
    new Model(
        "BBC B (1770)",
        ["B1770"],
        ["os.rom", "BASIC.ROM", "b1770/dfs1770.rom", "b1770/zADFS.ROM"],
        true,
        false,
        beebSwram,
        WD1770
    ),
    new Model("BBC Master 128", ["Master"], ["master/mos3.20"], false, true, masterSwram, WD1770),
    new Model("BBC Master Turbo", ["MasterTurbo"], ["master/mos3.20"], false, true, masterSwram, WD1770, tube65c02),
];

export function findModel(name) {
    name = name.toLowerCase();
    for (let i = 0; i < allModels.length; ++i) {
        const model = allModels[i];
        if (model.name.toLowerCase() === name) return model;
        for (let j = 0; j < model.synonyms.length; ++j) {
            if (model.synonyms[j].toLowerCase() === name) return model;
        }
    }
    return null;
}

export const TEST_6502 = new Model("TEST", ["TEST"], [], true, false, beebSwram, I8271);
TEST_6502.isTest = true;
export const TEST_65C12 = new Model("TEST", ["TEST"], [], false, false, masterSwram, I8271);
TEST_65C12.isTest = true;

export const basicOnly = new Model("Basic only", ["Basic only"], ["master/mos3.20"], false, true, masterSwram, WD1770);<|MERGE_RESOLUTION|>--- conflicted
+++ resolved
@@ -57,11 +57,6 @@
 ];
 const tube65c02 = new Model("Tube65C02", [], ["tube/6502Tube.rom"], false, false);
 export const allModels = [
-<<<<<<< HEAD
-    new Model("BBC B", ["B"], ["os.rom", "BASIC.ROM", "b/DFS-0.9.rom"], true, false, beebSwram, I8271, null, false, false),
-    new Model("BBC B (with Teletext)", ["BTeletext"], ["os.rom", "BASIC.ROM", "b/DFS-0.9.rom", "ats-3.0.rom"], true, false, beebSwram, I8271, null, true),
-    new Model("BBC B (with Music 5000)", ["BMusic5000"], ["os.rom", "BASIC.ROM", "b/DFS-0.9.rom", "ample.rom"], true, false, beebSwram, I8271, null, true, true),
-=======
     new Model(
         "BBC B",
         ["B"],
@@ -75,7 +70,7 @@
         false
     ),
     new Model(
-        "BBC B with Teletext",
+        "BBC B (with Teletext)",
         ["BTeletext"],
         ["os.rom", "BASIC.ROM", "b/DFS-0.9.rom", "ats-3.0.rom"],
         true,
@@ -86,7 +81,7 @@
         true
     ),
     new Model(
-        "BBC B with Music 5000",
+        "BBC B (with Music 5000)",
         ["BMusic5000"],
         ["os.rom", "BASIC.ROM", "b/DFS-0.9.rom", "ample.rom"],
         true,
@@ -97,7 +92,6 @@
         true,
         true
     ),
->>>>>>> 4f166578
     new Model("BBC B (DFS 0.9)", ["B-DFS0.9"], ["os.rom", "BASIC.ROM", "b/DFS-0.9.rom"], true, false, beebSwram, I8271),
     new Model("BBC B (DFS 1.2)", ["B-DFS1.2"], ["os.rom", "BASIC.ROM", "b/DFS-1.2.rom"], true, false, beebSwram, I8271),
     new Model(
